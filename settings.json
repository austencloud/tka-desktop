{
    "global": {
        "prop_type": "Staff",
        "background_type": "Aurora",
<<<<<<< HEAD
        "grow_sequence": false,
=======
        "grow_sequence": true,
>>>>>>> 8dbd60b1
        "current_tab": "sequence_builder"
    },
    "image_export": {
        "include_start_position": false,
        "add_info": true,
        "open_directory_on_export": true,
        "add_word": true,
        "add_difficulty_level": true,
        "add_beat_numbers": true
    },
    "user_profile": {
        "current_user": "Robert Giannini",
        "user_profiles": {
            "Austen Cloud": {
                "name": "Austen Cloud",
                "export_date": "9-9-2024"
            },
            "Doc Womp": {
                "name": "Doc Womp",
                "export_date": "8-25-2024"
            },
            "Betsy Dz": {
                "name": "Betsy Dz"
            },
            "Robert Giannini": {
                "name": "Robert Giannini"
            }
        },
        "current_note": "Created using The Kinetic Alphabet",
        "saved_notes": [
            "Created using The Kinetic Alphabet"
        ]
    },
    "visibility": {
        "glyph_visibility": {
            "VTG": false,
            "TKA": true,
            "Elemental": true,
            "EndPosition": false
        },
        "grid_visibility": {
            "non_radial_points": false
        }
    },
    "dictionary": {
        "sort_method": "date_added"
    },
    "sequence_layout": {
        "grow_sequence": false,
        "num_beats": 16,
        "layout_option": "4 x 4"
    },
    "builder": {
        "auto_builder": {
            "circular_auto_builder": {
                "sequence_type": "circular",
                "sequence_length": 16,
                "max_turns": 30,
                "max_turn_intensity": 1.0,
                "sequence_level": 1,
                "rotation_type": "quartered",
                "permutation_type": "rotational",
                "continuous_rotation": true
            },
            "freeform_auto_builder": {
                "sequence_type": "freeform",
                "sequence_length": 16,
                "max_turns": 30,
                "max_turn_intensity": 1.0,
                "sequence_level": 2,
                "continuous_rotation": true
            },
            "current_auto_builder": "circular"
        },
        "manual_builder": {},
        "last_used_builder": "auto"
    },
    "sequence_sharing": {
        "emails": [
            "austencloud@gmail.com"
        ]
    }
}<|MERGE_RESOLUTION|>--- conflicted
+++ resolved
@@ -2,11 +2,7 @@
     "global": {
         "prop_type": "Staff",
         "background_type": "Aurora",
-<<<<<<< HEAD
-        "grow_sequence": false,
-=======
         "grow_sequence": true,
->>>>>>> 8dbd60b1
         "current_tab": "sequence_builder"
     },
     "image_export": {
