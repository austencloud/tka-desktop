--- conflicted
+++ resolved
@@ -1,13 +1,8 @@
 {
     "global": {
         "prop_type": "Staff",
-<<<<<<< HEAD
-        "background_type": "Bubbles",
-        "grow_sequence": true,
-=======
         "background_type": "Snowfall",
         "grow_sequence": false,
->>>>>>> 2aca615a
         "current_tab": "sequence_builder",
         "grid_mode": "box"
     },
