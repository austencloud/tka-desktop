{
    "global": {
        "prop_type": "Staff",
        "background_type": "AuroraBorealis",
        "grow_sequence": true,
<<<<<<< HEAD
        "current_tab": "sequence_builder"
=======
        "current_tab": "sequence_builder",
        "grid_mode": "box"
>>>>>>> f11ccb80
    },
    "image_export": {
        "include_start_position": true,
        "add_info": true,
        "open_directory_on_export": true,
        "add_word": true,
        "add_difficulty_level": true,
        "add_beat_numbers": true
    },
    "user_profile": {
        "current_user": "Austen Cloud",
        "user_profiles": {
            "Austen Cloud": {
                "name": "Austen Cloud",
                "export_date": "9-9-2024"
            },
            "Doc Womp": {
                "name": "Doc Womp"
            },
            "Betsy Dz": {
                "name": "Betsy Dz"
            },
            "Robert Giannini": {
                "name": "Robert Giannini"
            },
            "Robert Bershadsky": {
                "name": "Robert Bershadsky"
            }
        },
        "current_note": "Created using The Kinetic Alphabet",
        "saved_notes": [
            "Created using The Kinetic Alphabet"
        ]
    },
    "visibility": {
        "glyph_visibility": {
            "VTG": false,
            "TKA": true,
            "Elemental": false,
            "EndPosition": false
        },
        "grid_visibility": {
            "non_radial_points": false
        }
    },
    "dictionary": {
        "sort_method": "date_added",
<<<<<<< HEAD
        "current_section": "browser",
=======
        "current_section": "filter_choice",
>>>>>>> f11ccb80
        "current_filter": null
    },
    "sequence_layout": {
        "grow_sequence": true,
        "num_beats": 16,
        "layout_option": "4 x 4"
    },
    "builder": {
        "auto_builder": {
            "circular_auto_builder": {
                "sequence_type": "circular",
                "sequence_length": 16,
                "max_turn_intensity": 1,
                "sequence_level": 2,
                "rotation_type": "quartered",
                "permutation_type": "rotated",
                "continuous_rotation": true
            },
            "freeform_auto_builder": {
                "sequence_type": "freeform",
                "sequence_length": 16,
                "max_turn_intensity": 1,
<<<<<<< HEAD
                "sequence_level": 1,
=======
                "sequence_level": 2,
>>>>>>> f11ccb80
                "continuous_rotation": true
            },
            "current_auto_builder": "circular"
        },
        "manual_builder": {},
        "last_used_builder": "auto"
    },
    "sequence_sharing": {
        "recipients": [
            {
                "name": "Austen Cloud",
                "email": "austencloud@gmail.com"
            },
            {
                "name": "Robert Giannini",
                "email": "thesideflip@gmail.com"
            },
            {
                "name": "Doc Womp",
                "email": "akmolski@gmail.com"
            },
            {
                "name": "Kimberly Bucki",
                "email": "kimberly.bucki@loop.colum.edu"
            },
            {
                "name": "Be",
                "email": "be.0@gmx.com"
            },
            {
                "name": "Kimberly Bucki",
                "email": "kimberlydrewthat@gmail.com"
            },
            {
                "name": "Betsy Dz",
                "email": "elizabethdziad@gmail.com"
            }
        ]
    }
}<|MERGE_RESOLUTION|>--- conflicted
+++ resolved
@@ -3,12 +3,8 @@
         "prop_type": "Staff",
         "background_type": "AuroraBorealis",
         "grow_sequence": true,
-<<<<<<< HEAD
-        "current_tab": "sequence_builder"
-=======
         "current_tab": "sequence_builder",
         "grid_mode": "box"
->>>>>>> f11ccb80
     },
     "image_export": {
         "include_start_position": true,
@@ -56,11 +52,7 @@
     },
     "dictionary": {
         "sort_method": "date_added",
-<<<<<<< HEAD
-        "current_section": "browser",
-=======
         "current_section": "filter_choice",
->>>>>>> f11ccb80
         "current_filter": null
     },
     "sequence_layout": {
@@ -83,11 +75,7 @@
                 "sequence_type": "freeform",
                 "sequence_length": 16,
                 "max_turn_intensity": 1,
-<<<<<<< HEAD
                 "sequence_level": 1,
-=======
-                "sequence_level": 2,
->>>>>>> f11ccb80
                 "continuous_rotation": true
             },
             "current_auto_builder": "circular"
