--- conflicted
+++ resolved
@@ -132,57 +132,93 @@
             command.execute()
             current_motion = self._current_motion()
             if current_motion:
-<<<<<<< HEAD
-                if (
-                    previous_value.raw_value != "fl"
-                    and self._state.current.raw_value == "fl"
-                ):
-                    json_manager = AppContext.json_manager()
-
-                    current_motion.state.motion_type = FLOAT
-                    current_motion.state.prop_rot_dir = NO_ROT
-
-                    beat_index = self._get_beat_index()
-                    if beat_index:
-                        json_manager.updater.motion_type_updater.update_motion_type_in_json(
-                            beat_index, self._color, FLOAT
-                        )
-                        json_manager.updater.prop_rot_dir_updater.update_prop_rot_dir_in_json(
-                            beat_index, self._color, NO_ROT
-                        )
-
-                    current_motion.pictograph.state.pictograph_data[
-                        f"{self._color}_attributes"
-                    ]["motion_type"] = FLOAT
-                    current_motion.pictograph.state.pictograph_data[
-                        f"{self._color}_attributes"
-                    ]["prop_rot_dir"] = NO_ROT
-
-                    self._prop_rot_manager.turns_box.header.update_turns_box_header()
-                    self._prop_rot_manager.turns_box.header.hide_prop_rot_dir_buttons()
-                    self._prop_rot_manager.turns_box.header.unpress_prop_rot_dir_buttons()
-                    self._prop_rot_manager.update_pictograph_letter(
-                        current_motion.pictograph
-                    )
-                elif (
-                    previous_value.raw_value == "fl"
-                    and self._state.current.raw_value != "fl"
-                ):
-                    self._restore_prefloat_state(current_motion)
-
-                    beat_index = self._get_beat_index()
-                    if (
-                        beat_index
-                        and self._prefloat_motion_type
-                        and self._prefloat_prop_rot_dir
-                    ):
-                        json_manager = AppContext.json_manager()
-                        json_manager.updater.motion_type_updater.update_motion_type_in_json(
-                            beat_index, self._color, self._prefloat_motion_type
-                        )
-                        json_manager.updater.prop_rot_dir_updater.update_prop_rot_dir_in_json(
-                            beat_index, self._color, self._prefloat_prop_rot_dir
-                        )
+                self._handle_motion_state_change(previous_value, current_motion)
+
+                # Add this explicit update
+                current_motion.pictograph.managers.updater.update_pictograph()
+                current_motion.pictograph.managers.arrow_placement_manager.update_arrow_placements()
+
+                # Update letter if needed
+                self._update_pictograph_letter(current_motion.pictograph)
+
+            self._repo.save(self._state.current, self._color)
+            self._sync_external_state()
+        except Exception as e:
+            self._presenter.show_error(str(e))
+
+    def _update_pictograph_letter(self, pictograph):
+        """Update the letter of the pictograph if needed"""
+        if self._prop_rot_manager:
+            self._prop_rot_manager.update_pictograph_letter(pictograph)
+
+    def _handle_motion_state_change(
+        self, previous_value: TurnsValue, current_motion: "Motion"
+    ):
+        from data.constants import STATIC, DASH, FLOAT
+
+        if previous_value.raw_value != "fl" and self._state.current.raw_value == "fl":
+            self._set_motion_to_float(current_motion)
+        elif previous_value.raw_value == "fl" and self._state.current.raw_value != "fl":
+            self._restore_prefloat_state(current_motion)
+            self._update_motion_state_in_json()
+
+        # Add static motion handling
+        if current_motion.state.motion_type in [STATIC, DASH]:
+            self._handle_static_motion_update(current_motion)
+
+    def _handle_static_motion_update(self, motion: "Motion"):
+        """Ensure proper updates for static motions"""
+        from data.constants import CLOCKWISE, NO_ROT
+
+        # Set a default prop rotation direction if needed
+        if motion.state.prop_rot_dir == NO_ROT and motion.state.turns > 0:
+            motion.state.prop_rot_dir = CLOCKWISE
+            # Update UI
+            if self._prop_rot_manager:
+                self._prop_rot_manager.update_buttons_for_prop_rot_dir(CLOCKWISE)
+
+        # Force a complete pictograph update
+        motion.pictograph.managers.updater.update_pictograph()
+
+        # Update arrow placements explicitly
+        motion.pictograph.managers.arrow_placement_manager.update_arrow_placements()
+
+        # Update JSON data
+        beat_index = self._get_beat_index()
+        if beat_index:
+            json_manager = AppContext.json_manager()
+            json_manager.updater.prop_rot_dir_updater.update_prop_rot_dir_in_json(
+                beat_index, self._color, motion.state.prop_rot_dir
+            )
+
+    def _set_motion_to_float(self, motion: "Motion"):
+        json_manager = AppContext.json_manager()
+        motion.state.motion_type = FLOAT
+        motion.state.prop_rot_dir = NO_ROT
+        beat_index = self._get_beat_index()
+        if beat_index:
+            json_manager.updater.motion_type_updater.update_motion_type_in_json(
+                beat_index, self._color, FLOAT
+            )
+            json_manager.updater.prop_rot_dir_updater.update_prop_rot_dir_in_json(
+                beat_index, self._color, NO_ROT
+            )
+        self._update_pictograph_data(motion, FLOAT, NO_ROT)
+        self._prop_rot_manager.turns_box.header.update_turns_box_header()
+        self._prop_rot_manager.turns_box.header.hide_prop_rot_dir_buttons()
+        self._prop_rot_manager.turns_box.header.unpress_prop_rot_dir_buttons()
+        self._prop_rot_manager.update_pictograph_letter(motion.pictograph)
+
+    def _update_motion_state_in_json(self):
+        beat_index = self._get_beat_index()
+        if beat_index and self._prefloat_motion_type and self._prefloat_prop_rot_dir:
+            json_manager = AppContext.json_manager()
+            json_manager.updater.motion_type_updater.update_motion_type_in_json(
+                beat_index, self._color, self._prefloat_motion_type
+            )
+            json_manager.updater.prop_rot_dir_updater.update_prop_rot_dir_in_json(
+                beat_index, self._color, self._prefloat_prop_rot_dir
+            )
 
                     if self._prefloat_motion_type:
                         current_motion.pictograph.state.pictograph_data[
@@ -223,23 +259,12 @@
                                 current_motion.pictograph.state.pictograph_data[
                                     f"{self._color}_attributes"
                                 ]["prop_rot_dir"] = current_motion.state.prop_rot_dir
-=======
-                self._handle_motion_state_change(previous_value, current_motion)
-
-                # Add this explicit update
-                current_motion.pictograph.managers.updater.update_pictograph()
-                current_motion.pictograph.managers.arrow_placement_manager.update_arrow_placements()
-
-                # Update letter if needed
-                self._update_pictograph_letter(current_motion.pictograph)
->>>>>>> 0e0b34d4
 
             self._repo.save(self._state.current, self._color)
             self._sync_external_state()
         except Exception as e:
             self._presenter.show_error(str(e))
 
-<<<<<<< HEAD
     def _get_previous_prop_rot_dir(self, previous_beat_index):
         previous_beat_view = AppContext.sequence_beat_frame().get.beat_view_by_number(
             previous_beat_index
@@ -255,91 +280,6 @@
             else:
                 return self._get_previous_prop_rot_dir(previous_beat_index - 1)
         return CLOCKWISE
-=======
-    def _update_pictograph_letter(self, pictograph):
-        """Update the letter of the pictograph if needed"""
-        if self._prop_rot_manager:
-            self._prop_rot_manager.update_pictograph_letter(pictograph)
-
-    def _handle_motion_state_change(
-        self, previous_value: TurnsValue, current_motion: "Motion"
-    ):
-        from data.constants import STATIC, DASH, FLOAT
-
-        if previous_value.raw_value != "fl" and self._state.current.raw_value == "fl":
-            self._set_motion_to_float(current_motion)
-        elif previous_value.raw_value == "fl" and self._state.current.raw_value != "fl":
-            self._restore_prefloat_state(current_motion)
-            self._update_motion_state_in_json()
-
-        # Add static motion handling
-        if current_motion.state.motion_type in [STATIC, DASH]:
-            self._handle_static_motion_update(current_motion)
-
-    def _handle_static_motion_update(self, motion: "Motion"):
-        """Ensure proper updates for static motions"""
-        from data.constants import CLOCKWISE, NO_ROT
-
-        # Set a default prop rotation direction if needed
-        if motion.state.prop_rot_dir == NO_ROT and motion.state.turns > 0:
-            motion.state.prop_rot_dir = CLOCKWISE
-            # Update UI
-            if self._prop_rot_manager:
-                self._prop_rot_manager.update_buttons_for_prop_rot_dir(CLOCKWISE)
-
-        # Force a complete pictograph update
-        motion.pictograph.managers.updater.update_pictograph()
-
-        # Update arrow placements explicitly
-        motion.pictograph.managers.arrow_placement_manager.update_arrow_placements()
-
-        # Update JSON data
-        beat_index = self._get_beat_index()
-        if beat_index:
-            json_manager = AppContext.json_manager()
-            json_manager.updater.prop_rot_dir_updater.update_prop_rot_dir_in_json(
-                beat_index, self._color, motion.state.prop_rot_dir
-            )
-
-    def _set_motion_to_float(self, motion: "Motion"):
-        json_manager = AppContext.json_manager()
-        motion.state.motion_type = FLOAT
-        motion.state.prop_rot_dir = NO_ROT
-        beat_index = self._get_beat_index()
-        if beat_index:
-            json_manager.updater.motion_type_updater.update_motion_type_in_json(
-                beat_index, self._color, FLOAT
-            )
-            json_manager.updater.prop_rot_dir_updater.update_prop_rot_dir_in_json(
-                beat_index, self._color, NO_ROT
-            )
-        self._update_pictograph_data(motion, FLOAT, NO_ROT)
-        self._prop_rot_manager.turns_box.header.update_turns_box_header()
-        self._prop_rot_manager.turns_box.header.hide_prop_rot_dir_buttons()
-        self._prop_rot_manager.turns_box.header.unpress_prop_rot_dir_buttons()
-        self._prop_rot_manager.update_pictograph_letter(motion.pictograph)
-
-    def _update_motion_state_in_json(self):
-        beat_index = self._get_beat_index()
-        if beat_index and self._prefloat_motion_type and self._prefloat_prop_rot_dir:
-            json_manager = AppContext.json_manager()
-            json_manager.updater.motion_type_updater.update_motion_type_in_json(
-                beat_index, self._color, self._prefloat_motion_type
-            )
-            json_manager.updater.prop_rot_dir_updater.update_prop_rot_dir_in_json(
-                beat_index, self._color, self._prefloat_prop_rot_dir
-            )
-
-    def _update_pictograph_data(
-        self, motion: "Motion", motion_type: str, prop_rot_dir: str
-    ):
-        motion.pictograph.state.pictograph_data[f"{self._color}_attributes"][
-            "motion_type"
-        ] = motion_type
-        motion.pictograph.state.pictograph_data[f"{self._color}_attributes"][
-            "prop_rot_dir"
-        ] = prop_rot_dir
->>>>>>> 0e0b34d4
 
     def _on_turns_changed(self, new_value: TurnsValue):
         motion_type = self._determine_motion_type(new_value)
