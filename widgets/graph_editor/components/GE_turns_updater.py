from typing import TYPE_CHECKING
from Enums.Enums import LetterType, Turns
from Enums.MotionAttributes import PropRotDir
from constants import *

if TYPE_CHECKING:
    from widgets.graph_editor.components.GE_turns_widget import GE_TurnsWidget
    from widgets.pictograph.pictograph import Pictograph
    from objects.motion.motion import Motion


class GE_TurnsUpdater:
    def __init__(self, turns_widget: "GE_TurnsWidget") -> None:
        self.turns_box = turns_widget.turns_box
        self.turns_widget = turns_widget

    def set_motion_turns(self, motion: "Motion", new_turns: Turns) -> None:
        self._update_turns_and_rotation(motion, new_turns)
        pictograph_dict = {f"{motion.color.value}_turns": new_turns}
        motion.pictograph.updater.update_pictograph(pictograph_dict)

    def _adjust_turns_for_pictograph(
        self, pictograph: "Pictograph", adjustment: Turns
    ) -> None:
        """Adjust turns for each relevant motion in the pictograph."""
        for motion in pictograph.motions.values():
            if motion.color == self.turns_box.color:
                new_turns = self._calculate_new_turns(motion.turns, adjustment)
                self.set_motion_turns(motion, new_turns)

    def _calculate_new_turns(self, current_turns: Turns, adjustment: Turns) -> Turns:
        """Calculate new turns value based on adjustment."""
        new_turns = max(0, min(3, current_turns + adjustment))
        return int(new_turns) if new_turns.is_integer() else new_turns

    def _update_turns_and_rotation(self, motion: "Motion", new_turns: Turns) -> None:
        """Update motion's turns and rotation properties based on new turn value."""
        if motion.motion_type in [DASH, STATIC]:
            self._handle_static_dash_motion(motion, new_turns)
        motion.turns_manager.set_motion_turns(new_turns)

    def _handle_static_dash_motion(self, motion: "Motion", new_turns: Turns) -> None:
        """Handle specific logic for static or dash motion types."""
        vtg_dir_button_manager = self.turns_widget.turns_box.vtg_dir_button_manager

        if motion.turns == 0 and new_turns == 0:
            return

        if new_turns == 0:
            motion.prop_rot_dir = NO_ROT
            vtg_dir_button_manager.unpress_vtg_buttons()
            if hasattr(self.turns_box, "prop_rot_dir_button_manager"):
                self.turns_widget.turns_box.prop_rot_dir_button_manager.unpress_prop_rot_dir_buttons()

        elif motion.turns == 0 and new_turns > 0:
            self._set_prop_rot_dir(motion)

    def _set_prop_rot_dir(self, motion: "Motion") -> None:
        """set the rotation direction of the motion based on the vtg directional relationship."""
        other_motion = motion.pictograph.get.other_motion(motion)
        GE_pictograph = (
            self.turns_box.turns_panel.graph_editor.GE_pictograph_view.get_current_pictograph()
        )
        if GE_pictograph.letter_type in [
            LetterType.Type2,
            LetterType.Type3,
        ]:
            prop_rot_dir = self._determine_prop_rot_dir_for_type2_type3(other_motion)
            motion.prop_rot_dir = prop_rot_dir
        elif GE_pictograph.letter_type in [
            LetterType.Type4,
            LetterType.Type5,
            LetterType.Type6,
        ]:
            self._determine_prop_rot_dir_for_type4_5_6(motion)

    def _determine_prop_rot_dir_for_type4_5_6(self, motion: "Motion"):
        if self.turns_box.prop_rot_dir_btn_state[CLOCKWISE]:
            motion.prop_rot_dir = CLOCKWISE
        elif self.turns_box.prop_rot_dir_btn_state[COUNTER_CLOCKWISE]:
            motion.prop_rot_dir = COUNTER_CLOCKWISE
        elif (
            not self.turns_box.prop_rot_dir_btn_state[CLOCKWISE]
            and not self.turns_box.prop_rot_dir_btn_state[COUNTER_CLOCKWISE]
        ):
            motion.prop_rot_dir = self._get_default_prop_rot_dir_for_type4_5_6()
        if motion.prop_rot_dir == CLOCKWISE:
            self.turns_box.prop_rot_dir_button_manager.cw_button.press()
            self.turns_box.prop_rot_dir_btn_state[CLOCKWISE] = True
            self.turns_box.prop_rot_dir_btn_state[COUNTER_CLOCKWISE] = False
        elif motion.prop_rot_dir == COUNTER_CLOCKWISE:
            self.turns_box.prop_rot_dir_button_manager.ccw_button.press()
            self.turns_box.prop_rot_dir_btn_state[CLOCKWISE] = False
            self.turns_box.prop_rot_dir_btn_state[COUNTER_CLOCKWISE] = True

    def _determine_prop_rot_dir_for_type2_type3(
        self, other_motion: "Motion"
    ) -> PropRotDir:
        """Determine the property rotation direction."""
        vtg_state = self.turns_box.vtg_dir_btn_state
        self.turns_box.vtg_dir_button_manager.show_vtg_dir_buttons()
        if not vtg_state[SAME] and not vtg_state[OPP]:
            self._set_vtg_dir_state_default()
            
        if vtg_state[SAME]:
<<<<<<< HEAD
=======
            # if the button isn't pressed, press it
>>>>>>> 22f031e9
            same_button = self.turns_box.vtg_dir_button_manager.same_button
            if not same_button.is_pressed():
                same_button.press()
            return other_motion.prop_rot_dir
        elif vtg_state[OPP]:
<<<<<<< HEAD
            opp_button = self.turns_box.vtg_dir_button_manager.opp_button
            if not opp_button.is_pressed():
                opp_button.press()
=======
            opposite_button = self.turns_box.vtg_dir_button_manager.opp_button
            if not opposite_button.is_pressed():
                opposite_button.press()
>>>>>>> 22f031e9
            if other_motion.prop_rot_dir == CLOCKWISE:
                return COUNTER_CLOCKWISE
            elif other_motion.prop_rot_dir == COUNTER_CLOCKWISE:
                return CLOCKWISE

    def _get_default_prop_rot_dir_for_type4_5_6(self) -> PropRotDir:
        self._set_prop_rot_dir_state_default()
        self.turns_box.prop_rot_dir_button_manager.show_prop_rot_dir_buttons()
        self.turns_box.prop_rot_dir_button_manager.cw_button.press()
        return CLOCKWISE

    def _set_vtg_dir_state_default(self) -> None:
        """set the vtg direction state to default."""
        self.turns_box.vtg_dir_btn_state[SAME] = True
        self.turns_box.vtg_dir_btn_state[OPP] = False

    def _set_prop_rot_dir_state_default(self) -> None:
        """set the vtg direction state to default."""
        self.turns_box.prop_rot_dir_btn_state[SAME] = True
        self.turns_box.prop_rot_dir_btn_state[OPP] = False

    def _clamp_turns(self, turns: Turns) -> Turns:
        """Clamp the turns value to be within allowable range."""
        return max(0, min(3, turns))<|MERGE_RESOLUTION|>--- conflicted
+++ resolved
@@ -103,24 +103,15 @@
             self._set_vtg_dir_state_default()
             
         if vtg_state[SAME]:
-<<<<<<< HEAD
-=======
             # if the button isn't pressed, press it
->>>>>>> 22f031e9
             same_button = self.turns_box.vtg_dir_button_manager.same_button
             if not same_button.is_pressed():
                 same_button.press()
             return other_motion.prop_rot_dir
         elif vtg_state[OPP]:
-<<<<<<< HEAD
-            opp_button = self.turns_box.vtg_dir_button_manager.opp_button
-            if not opp_button.is_pressed():
-                opp_button.press()
-=======
             opposite_button = self.turns_box.vtg_dir_button_manager.opp_button
             if not opposite_button.is_pressed():
                 opposite_button.press()
->>>>>>> 22f031e9
             if other_motion.prop_rot_dir == CLOCKWISE:
                 return COUNTER_CLOCKWISE
             elif other_motion.prop_rot_dir == COUNTER_CLOCKWISE:
